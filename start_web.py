import hashlib
import json
import logging
import os
import requests
import random
import signal
import socket
import sqlite3
import time
import uuid
from concurrent.futures import ThreadPoolExecutor
from dotenv import load_dotenv
from flask import jsonify, g, send_file
from flask import Flask, render_template, request, redirect, url_for
from io import BytesIO
from logging.handlers import RotatingFileHandler
import msgpack
import numpy as np
import chromadb
from PIL import Image, ImageOps
import mlx_clip



# Generate unique ID for the machine
host_name = socket.gethostname()
unique_id = uuid.uuid5(uuid.NAMESPACE_DNS, host_name + str(uuid.getnode()))

# Configure logging
log_app_name = "web"
log_level = os.getenv('LOG_LEVEL', 'DEBUG')
log_level = getattr(logging, log_level.upper())

file_handler = RotatingFileHandler(f"{log_app_name}_{unique_id}.log", maxBytes=10485760, backupCount=10)
file_handler.setLevel(log_level)
file_formatter = logging.Formatter('%(asctime)s - %(levelname)s - %(message)s')
file_handler.setFormatter(file_formatter)

console_handler = logging.StreamHandler()
console_handler.setLevel(log_level)
console_formatter = logging.Formatter('%(asctime)s - %(levelname)s - %(message)s')
console_handler.setFormatter(console_formatter)

logger = logging.getLogger(log_app_name)
logger.setLevel(log_level)
logger.addHandler(file_handler)
logger.addHandler(console_handler)

# Load environment variables
load_dotenv()



logger.info(f"Running on machine ID: {unique_id}")

# Retrieve values from .env
DATA_DIR = os.getenv('DATA_DIR', './')
SQLITE_DB_FILENAME = os.getenv('DB_FILENAME', 'images.db')
FILELIST_CACHE_FILENAME = os.getenv('CACHE_FILENAME', 'filelist_cache.msgpack')
SOURCE_IMAGE_DIRECTORY = os.getenv('IMAGE_DIRECTORY', 'images')
CHROMA_DB_PATH = os.getenv('CHROME_PATH', f"{DATA_DIR}{unique_id}_chroma")
CHROMA_COLLECTION_NAME = os.getenv('CHROME_COLLECTION', "images")
NUM_IMAGE_RESULTS = int(os.getenv('NUM_IMAGE_RESULTS', 52))
CLIP_MODEL = os.getenv('CLIP_MODEL', "openai/clip-vit-base-patch32")

logger.debug("Configuration loaded.")
# Log the configuration for debugging
logger.debug(f"Configuration - DATA_DIR: {DATA_DIR}")
logger.debug(f"Configuration - DB_FILENAME: {SQLITE_DB_FILENAME}")
logger.debug(f"Configuration - CACHE_FILENAME: {FILELIST_CACHE_FILENAME}")
logger.debug(f"Configuration - SOURCE_IMAGE_DIRECTORY: {SOURCE_IMAGE_DIRECTORY}")
logger.debug(f"Configuration - CHROME_PATH: {CHROMA_DB_PATH}")
logger.debug(f"Configuration - CHROME_COLLECTION: {CHROMA_COLLECTION_NAME}")
logger.debug(f"Configuration - NUM_IMAGE_RESULTS: {NUM_IMAGE_RESULTS}")
logger.debug(f"Configuration - CLIP_MODEL: {CLIP_MODEL}")
logger.debug("Configuration loaded.")

# Append the unique ID to the db file path and cache file path
SQLITE_DB_FILEPATH = f"{DATA_DIR}{str(unique_id)}_{SQLITE_DB_FILENAME}"
FILELIST_CACHE_FILEPATH = os.path.join(DATA_DIR, f"{unique_id}_{FILELIST_CACHE_FILENAME}")

# Create a connection pool for the SQLite database
connection = sqlite3.connect(SQLITE_DB_FILEPATH)

app = Flask(__name__)

# Graceful shutdown handler
def graceful_shutdown(signum, frame):
    logger.info("Caught signal, shutting down gracefully...")
    if 'conn_pool' in globals():
        connection.close()
        logger.info("Database connection pool closed.")
    exit(0)

# Register the signal handlers for graceful shutdown
signal.signal(signal.SIGINT, graceful_shutdown)
signal.signal(signal.SIGTERM, graceful_shutdown)

#Instantiate MLX Clip model
clip = mlx_clip.mlx_clip("mlx_model", hf_repo=CLIP_MODEL)

logger.info(f"Initializing Chrome DB:  {CHROMA_COLLECTION_NAME}")
client = chromadb.PersistentClient(path=CHROMA_DB_PATH)
collection = client.get_or_create_collection(name=CHROMA_COLLECTION_NAME)
items = collection.get()["ids"]

print(len(items))
# WEBS
@app.teardown_appcontext
def close_connection(exception):
    db = getattr(g, "_database", None)
    if db is not None:
        db.close()


@app.route("/")
def index():
    images = collection.get()["ids"]
    random_items = random.sample(images, NUM_IMAGE_RESULTS)

    # Display a form or some introduction text
    return render_template("index.html", images=random_items)


@app.route("/image/<filename>")
def serve_specific_image(filename):
    # Construct the filepath and check if it exists
    image = collection.get(ids=[filename], include=["embeddings", "metadatas"])

    filepath = os.path.join(SOURCE_IMAGE_DIRECTORY, image["metadatas"][0]["path"][1:])

    if not os.path.exists(filepath):
        return "Image not found", 404

    results = collection.query(
        query_embeddings=image["embeddings"], n_results=(NUM_IMAGE_RESULTS + 1)
    )

    images = []
    for ids in results["ids"]:
        for id in ids:
            # Adjust the path as needed
            image_url = url_for("serve_image", filename=id)
            images.append({"url": image_url, "id": id})

    # Use the proxy function to serve the image if it exists
    image_url = url_for("serve_image", filename=filename)

    # Render the template with the specific image
    return render_template("display_image.html", image=image_url, images=images[1:])


@app.route("/random")
def random_image():
    images = collection.get()["ids"]
    image = random.choice(images) if images else None

    if image:
        return redirect(url_for("serve_specific_image", filename=image))
    else:
        return "No images found", 404


@app.route("/text-query", methods=["GET"])
def text_query():

    # Assuming there's an input for embeddings; this part is tricky and needs customization
    # You might need to adjust how embeddings are received or generated based on user input
    text = request.args.get("text")  # Adjusted to use GET parameters

    # Use the MLX Clip model to generate embeddings from the text
    embeddings = clip.text_encoder(text)

    results = collection.query(query_embeddings=embeddings, n_results=(NUM_IMAGE_RESULTS + 1))
    images = []
    for ids in results["ids"]:
        for id in ids:
            # Adjust the path as needed
            image_url = url_for("serve_image", filename=id)
            images.append({"url": image_url, "id": id})

    return render_template(
        "query_results.html", images=images, text=text, title="Text Query Results"
    )


@app.route("/img/<path:filename>")
def serve_image(filename):
    """
    Serve a resized image directly from the filesystem outside of the static directory.
    """


    # Construct the full file path. Be careful with security implications.
    # Ensure that you validate `filename` to prevent directory traversal attacks.
<<<<<<< HEAD

    image = collection.get(ids=[filename], include=["embeddings", "metadatas"])
    filepath = os.path.join(SOURCE_IMAGE_DIRECTORY, image["metadatas"][0]["path"][1:])

=======
    filepath = os.path.join(SOURCE_IMAGE_DIRECTORY, filename)
>>>>>>> a0eae2e1
    if not os.path.exists(filepath):
        # You can return a default image or a 404 error if the file does not exist.
        return "Image not found", 404

    # Check the file size
    file_size = os.path.getsize(filepath)
    if file_size > 1 * 1024 * 1024:  # File size is greater than 1 megabyte
        with Image.open(filepath) as img:
            # Resize the image to half the original size
            img.thumbnail((img.width // 2, img.height // 2))
            img = ImageOps.exif_transpose(img)
                # Save the resized image to a BytesIO object
            img_io = BytesIO()
            img.save(img_io, 'JPEG', quality=85)
            img_io.seek(0)
            return send_file(img_io, mimetype='image/jpeg')

    return send_file(filepath)


if __name__ == "__main__":
    app.run(debug=True, host="0.0.0.0")<|MERGE_RESOLUTION|>--- conflicted
+++ resolved
@@ -194,14 +194,10 @@
 
     # Construct the full file path. Be careful with security implications.
     # Ensure that you validate `filename` to prevent directory traversal attacks.
-<<<<<<< HEAD
 
     image = collection.get(ids=[filename], include=["embeddings", "metadatas"])
     filepath = os.path.join(SOURCE_IMAGE_DIRECTORY, image["metadatas"][0]["path"][1:])
 
-=======
-    filepath = os.path.join(SOURCE_IMAGE_DIRECTORY, filename)
->>>>>>> a0eae2e1
     if not os.path.exists(filepath):
         # You can return a default image or a 404 error if the file does not exist.
         return "Image not found", 404
